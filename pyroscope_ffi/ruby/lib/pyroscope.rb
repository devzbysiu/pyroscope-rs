--- conflicted
+++ resolved
@@ -7,12 +7,8 @@
   module Rust
     extend FFI::Library
     ffi_lib File.expand_path(File.dirname(__FILE__)) + "/rbspy/rbspy.#{RbConfig::CONFIG["DLEXT"]}"
-<<<<<<< HEAD
+    attach_function :initialize_logging, [:int], :bool
     attach_function :initialize_agent, [:string, :string, :string, :int, :bool, :bool, :bool, :bool, :string, :string], :bool
-=======
-    attach_function :initialize_logging, [:int], :bool
-    attach_function :initialize_agent, [:string, :string, :string, :int, :bool, :bool, :bool, :bool, :string], :bool
->>>>>>> 66b592b8
     attach_function :add_thread_tag, [:uint64, :string, :string], :bool
     attach_function :remove_thread_tag, [:uint64, :string, :string], :bool
     attach_function :add_global_tag, [:string, :string], :bool
@@ -26,11 +22,7 @@
     attach_function :thread_id, [], :uint64
   end
 
-<<<<<<< HEAD
-  Config = Struct.new(:application_name, :app_name, :server_address, :auth_token, :sample_rate, :detect_subprocesses, :on_cpu, :report_pid, :report_thread_id, :log_level, :tags, :compression) do
-=======
-  Config = Struct.new(:application_name, :app_name, :server_address, :auth_token, :log_level, :sample_rate, :detect_subprocesses, :oncpu, :report_pid, :report_thread_id, :tags) do
->>>>>>> 66b592b8
+  Config = Struct.new(:application_name, :app_name, :server_address, :auth_token, :log_level, :sample_rate, :detect_subprocesses, :oncpu, :report_pid, :report_thread_id, :tags, :compression) do
     def initialize(*)
       self.application_name = ''
       self.server_address = 'http://localhost:4040'
@@ -72,7 +64,7 @@
 
       # Initialize Logging
       Rust.initialize_logging(@log_level)
-      
+
 
       # initialize Pyroscope Agent
       Rust.initialize_agent(
