--- conflicted
+++ resolved
@@ -1,10 +1,3 @@
-<<<<<<< HEAD
-=======
-use ffikit::Signal;
-use pyroscope::backend::{Report, StackFrame, Tag};
-use pyroscope::PyroscopeAgent;
-use pyroscope_rbspy::{rbspy_backend, RbspyConfig};
->>>>>>> 66b592b8
 use std::collections::hash_map::DefaultHasher;
 use std::env;
 use std::ffi::CStr;
@@ -15,9 +8,8 @@
 use ffikit::Signal;
 use pyroscope_rbspy::{rbspy_backend, RbspyConfig};
 
-use pyroscope::backend::Tag;
-use pyroscope::pyroscope::Compression;
-use pyroscope::PyroscopeAgent;
+use pyroscope::{pyroscope::Compression, PyroscopeAgent};
+use pyroscope::backend::{Report, StackFrame, Tag};
 
 pub fn transform_report(report: Report) -> Report {
     let cwd = env::current_dir().unwrap();
@@ -114,13 +106,8 @@
 #[no_mangle]
 pub extern "C" fn initialize_agent(
     application_name: *const c_char, server_address: *const c_char, auth_token: *const c_char,
-<<<<<<< HEAD
-    sample_rate: u32, detect_subprocesses: bool, on_cpu: bool, report_pid: bool,
-    report_thread_id: bool, tags: *const c_char, compression: *const c_char,
-=======
     sample_rate: u32, detect_subprocesses: bool, oncpu: bool, report_pid: bool,
-    report_thread_id: bool, tags: *const c_char,
->>>>>>> 66b592b8
+    report_thread_id: bool, tags: *const c_char, compression: *const c_char
 ) -> bool {
     // Initialize FFIKit
     let recv = ffikit::initialize_ffi().unwrap();
