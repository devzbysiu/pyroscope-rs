## Pyroscope Profiler

**Pyroscope Profiler for Rust. Profile your Rust applications.**

[![license](https://img.shields.io/badge/license-Apache2.0-blue.svg)](LICENSE) 
![tests](https://github.com/pyroscope-io/pyroscope-rs/workflows/Tests/badge.svg)
![build](https://github.com/pyroscope-io/pyroscope-rs/workflows/Build/badge.svg)
[![Crate](https://img.shields.io/crates/v/pyroscope.svg)](https://crates.io/crates/pyroscope)

---

You may be looking for:

- [An overview of Pyroscope](https://pyroscope.io/docs/)
- [Crate Documentation](https://docs.rs/pyroscope/)
- [Examples](examples)
- [Release notes](https://github.com/omarabid/pyroscope/releases)

### Quick Start

Add this to your `Cargo.toml`:

```toml
[dependencies]
<<<<<<< HEAD
pyroscope = "0.4.0"
=======
pyroscope = "0.3.1"
>>>>>>> 9a786087
```

Configure your profiler:

```rust
 let mut agent =
     PyroscopeAgent::builder("http://localhost:4040", "myapp-profile")
     .sample_rate(100)
     .build()?;
```

Profile your code:

```rust

 agent.start();
 // Profiled computation
 agent.stop();
 
 // Non-profiled computation
```

### Getting help

You can read the [Docs](https://docs.rs/pyroscope/) or check the [examples](examples) for detailed usage of the library. You can also join the [Slack channel](https://pyroscope.slack.com/archives/C02Q47F8LJH) if you have questions.

### License

Pyroscope is distributed under the Apache License (Version 2.0).

See [LICENSE](LICENSE) for details.<|MERGE_RESOLUTION|>--- conflicted
+++ resolved
@@ -22,11 +22,7 @@
 
 ```toml
 [dependencies]
-<<<<<<< HEAD
 pyroscope = "0.4.0"
-=======
-pyroscope = "0.3.1"
->>>>>>> 9a786087
 ```
 
 Configure your profiler:
