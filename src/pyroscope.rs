use std::{
    collections::HashMap,
    sync::{
        mpsc::{self, Sender},
        Arc, Condvar, Mutex,
    },
    thread::JoinHandle,
    time::Duration,
};

use crate::{
    backends::{pprof::Pprof, Backend},
    error::Result,
    session::{Session, SessionManager, SessionSignal},
    timer::{Timer, TimerSignal},
};

const LOG_TAG: &str = "Pyroscope::Agent";

/// A signal sent from the agent to the timer.
///
/// Either schedules another wake-up, or asks
/// the timer thread to terminate.
#[derive(Debug, Clone, Copy)]
pub enum AgentSignal {
    // Thread termination was requested.
    Terminate,
    // When to take the next snapshot using the `Backend`.
    NextSnapshot(u64),
}

impl std::fmt::Display for AgentSignal {
    fn fmt(&self, f: &mut std::fmt::Formatter) -> std::fmt::Result {
        match self {
            Self::Terminate => write!(f, "Terminate"),
            Self::NextSnapshot(when) => write!(f, "NextSnapshot({})", when),
        }
    }
}

/// Pyroscope Agent Configuration. This is the configuration that is passed to the agent.
/// # Example
/// ```
/// use pyroscope::pyroscope::PyroscopeConfig;
/// let config = PyroscopeConfig::new("http://localhost:8080", "my-app");
/// ```
#[derive(Clone, Debug)]
pub struct PyroscopeConfig {
    /// Pyroscope Server Address
    pub url: String,
    /// Application Name
    pub application_name: String,
    /// Tags
    pub tags: HashMap<String, String>,
    /// Sample rate used in Hz
    pub sample_rate: i32,
    /// How long to accumulate data for before sending it upstream
    pub accumulation_cycle: Duration,
    // TODO
    // log_level
    // auth_token
    // upstream_request_timeout = 10s
    // no_logging
}

impl PyroscopeConfig {
    /// Create a new PyroscopeConfig object. url and application_name are required.
    /// tags and sample_rate are optional. If sample_rate is not specified, it will default to 100.
    /// # Example
    /// ```ignore
    /// let config = PyroscopeConfig::new("http://localhost:8080", "my-app");
    /// ```
    pub fn new(url: impl AsRef<str>, application_name: impl AsRef<str>) -> Self {
        Self {
            url: url.as_ref().to_owned(),
            application_name: application_name.as_ref().to_owned(),
            tags: HashMap::new(),
            sample_rate: 100i32,
            accumulation_cycle: Duration::from_secs(10),
        }
    }

    /// Set the Sample rate
    /// # Example
    /// ```ignore
    /// let mut config = PyroscopeConfig::new("http://localhost:8080", "my-app");
    /// config.set_sample_rate(10)
    /// ?;
    /// ```
    pub fn sample_rate(self, sample_rate: i32) -> Self {
        Self {
            sample_rate,
            ..self
        }
    }

    /// Override the accumulation cycle.
    ///
    /// # Example
    ///
    /// ```
    /// use std::time::Duration;
    /// use pyroscope::pyroscope::PyroscopeConfig;
    /// # use pyroscope::PyroscopeError;
    /// # fn main() -> Result<(), PyroscopeError> {
    /// let config = PyroscopeConfig::new("http://localhost:8080", "my-app")
    ///    .accumulation_cycle(Duration::from_millis(4587));
    /// # Ok(())
    /// # }
    /// ```
    pub fn accumulation_cycle(self, accumulation_cycle: Duration) -> Self {
        Self {
            accumulation_cycle,
            ..self
        }
    }

    /// Set the tags
    /// # Example
    /// ```ignore
    /// use pyroscope::pyroscope::PyroscopeConfig;
    /// let config = PyroscopeConfig::new("http://localhost:8080", "my-app")
    ///    .tags(vec![("env", "dev")])?;
    /// ```
    pub fn tags(self, tags: &[(&str, &str)]) -> Self {
        // Convert &[(&str, &str)] to HashMap(String, String)
        let tags_hashmap: HashMap<String, String> = tags
            .to_owned()
            .iter()
            .cloned()
            .map(|(a, b)| (a.to_owned(), b.to_owned()))
            .collect();

        Self {
            tags: tags_hashmap,
            ..self
        }
    }
}

/// PyroscopeAgent Builder
///
/// Alternatively, you can use PyroscopeAgent::build() which is a short-hand
/// for calling PyroscopeAgentBuilder::new()
///
/// # Example
/// ```ignore
/// use pyroscope::pyroscope::PyroscopeAgentBuilder;
/// let builder = PyroscopeAgentBuilder::new("http://localhost:8080", "my-app");
/// let agent = builder.build()?;
/// ```
pub struct PyroscopeAgentBuilder {
    /// Profiler backend
    backend: Arc<Mutex<dyn Backend>>,
    /// Configuration Object
    config: PyroscopeConfig,
}

impl PyroscopeAgentBuilder {
    /// Create a new PyroscopeAgentBuilder object. url and application_name are required.
    /// tags and sample_rate are optional.
    ///
    /// # Example
    /// ```ignore
    /// let builder = PyroscopeAgentBuilder::new("http://localhost:8080", "my-app");
    /// ```
    pub fn new(url: impl AsRef<str>, application_name: impl AsRef<str>) -> Self {
        Self {
            backend: Arc::new(Mutex::new(Pprof::default())), // Default Backend
            config: PyroscopeConfig::new(url, application_name),
        }
    }

    /// Set the agent backend. Default is pprof.
    /// # Example
    /// ```ignore
    /// let builder = PyroscopeAgentBuilder::new("http://localhost:8080", "my-app")
    /// .backend(Pprof::default())
    /// .build()
    /// ?;
    /// ```
    pub fn backend<T>(self, backend: T) -> Self
    where
        T: 'static + Backend,
    {
        Self {
            backend: Arc::new(Mutex::new(backend)),
            ..self
        }
    }

    /// Set the Sample rate. Default value is 100.
    /// # Example
    /// ```ignore
    /// let builder = PyroscopeAgentBuilder::new("http://localhost:8080", "my-app")
    /// .sample_rate(113)
    /// .build()
    /// ?;
    /// ```
    pub fn sample_rate(self, sample_rate: i32) -> Self {
        Self {
            config: self.config.sample_rate(sample_rate),
            ..self
        }
    }

    /// Set the accumulation cycle. Default value is 10 seconds.
    ///
    /// # Example
    ///
    /// ```
    /// use pyroscope::pyroscope::PyroscopeAgentBuilder;
    /// use std::time::Duration;
    /// # use pyroscope::PyroscopeError;
    /// # fn main() -> Result<(), PyroscopeError> {
    ///
    /// let builder = PyroscopeAgentBuilder::new("http://localhost:8080", "my-app")
    ///     .accumulation_cycle(Duration::from_secs(3))
    ///     .build()?;
    /// # Ok(())
    /// # }
    /// ```
    pub fn accumulation_cycle(self, acc_cycle: impl Into<Duration>) -> Self {
        Self {
            config: self.config.accumulation_cycle(acc_cycle.into()),
            ..self
        }
    }

    /// Set tags. Default is empty.
    /// # Example
    /// ```ignore
    /// let builder = PyroscopeAgentBuilder::new("http://localhost:8080", "my-app")
    /// .tags(vec![("env", "dev")])
    /// .build()
    /// ?;
    /// ```
    pub fn tags(self, tags: &[(&str, &str)]) -> Self {
        Self {
            config: self.config.tags(tags),
            ..self
        }
    }

    /// Initialize the backend, timer and return a PyroscopeAgent object.
    pub fn build(self) -> Result<PyroscopeAgent> {
        // Initiliaze the backend
        let backend = Arc::clone(&self.backend);
        backend.lock()?.initialize(self.config.sample_rate)?;
        log::trace!(target: LOG_TAG, "Backend initialized");

        // Start Timer
<<<<<<< HEAD
        let timer = Timer::initialize(self.config.accumulation_cycle.clone())?;
=======
        let timer = Timer::initialize(std::time::Duration::from_secs(10))?;
>>>>>>> 40ee48ee
        log::trace!(target: LOG_TAG, "Timer initialized");

        // Start the SessionManager
        let session_manager = SessionManager::new()?;
        log::trace!(target: LOG_TAG, "SessionManager initialized");

        // Return PyroscopeAgent
        Ok(PyroscopeAgent {
            backend: self.backend,
            config: self.config,
            timer,
            session_manager,
            tx: None,
            handle: None,
            running: Arc::new((Mutex::new(false), Condvar::new())),
        })
    }
}

/// PyroscopeAgent is the main object of the library. It is used to start and stop the profiler, schedule the timer, and send the profiler data to the server.
#[derive(Debug)]
pub struct PyroscopeAgent {
    timer: Timer,
    session_manager: SessionManager,
<<<<<<< HEAD
    tx: Option<Sender<TimerSignal>>,
=======
    tx: Option<Sender<AgentSignal>>,
>>>>>>> 40ee48ee
    handle: Option<JoinHandle<Result<()>>>,
    running: Arc<(Mutex<bool>, Condvar)>,

    /// Profiler backend
    pub backend: Arc<Mutex<dyn Backend>>,
    /// Configuration Object
    pub config: PyroscopeConfig,
}

/// Gracefully stop the profiler.
impl Drop for PyroscopeAgent {
    /// Properly shutdown the agent.
    fn drop(&mut self) {
        log::debug!(target: LOG_TAG, "PyroscopeAgent::drop()");

        // Drop Timer listeners
        match self.timer.drop_listeners() {
            Ok(_) => log::trace!(target: LOG_TAG, "Dropped timer listeners"),
            Err(_) => log::error!(target: LOG_TAG, "Error Dropping timer listeners"),
        }

        // Wait for the Timer thread to finish
        if let Some(handle) = self.timer.handle.take() {
            match handle.join() {
                Ok(_) => log::trace!(target: LOG_TAG, "Dropped timer thread"),
                Err(_) => log::error!(target: LOG_TAG, "Error Dropping timer thread"),
            }
        }

        // Stop the SessionManager
        match self.session_manager.push(SessionSignal::Kill) {
            Ok(_) => log::trace!(target: LOG_TAG, "Sent kill signal to SessionManager"),
            Err(_) => log::error!(
                target: LOG_TAG,
                "Error sending kill signal to SessionManager"
            ),
        }

        if let Some(handle) = self.session_manager.handle.take() {
            match handle.join() {
                Ok(_) => log::trace!(target: LOG_TAG, "Dropped SessionManager thread"),
                Err(_) => log::error!(target: LOG_TAG, "Error Dropping SessionManager thread"),
            }
        }

        // Wait for main thread to finish

        if let Some(handle) = self.handle.take() {
            match handle.join() {
                Ok(_) => log::trace!(target: LOG_TAG, "Dropped main thread"),
                Err(_) => log::error!(target: LOG_TAG, "Error Dropping main thread"),
            }
        }

        log::debug!(target: LOG_TAG, "Agent Dropped");
    }
}

impl PyroscopeAgent {
    /// Short-hand for PyroscopeAgentBuilder::build(). This is a convenience method.
    ///
    /// # Example
    /// ```ignore
    /// let agent = PyroscopeAgent::builder("http://localhost:8080", "my-app").build()?;
    /// ```
    pub fn builder<S: AsRef<str>>(url: S, application_name: S) -> PyroscopeAgentBuilder {
        // Build PyroscopeAgent
        PyroscopeAgentBuilder::new(url, application_name)
    }

    /// Start profiling and sending data. The agent will keep running until stopped. The agent will send data to the server every 10s secondy.
    /// # Example
    /// ```ignore
    /// let agent = PyroscopeAgent::builder("http://localhost:8080", "my-app").build()?;
    /// agent.start()?;
    /// ```
    pub fn start(&mut self) -> Result<()> {
        log::debug!(target: LOG_TAG, "Starting");

        // Create a clone of Backend
        let backend = Arc::clone(&self.backend);
        // Call start()
        backend.lock()?.start()?;

        // set running to true
        let pair = Arc::clone(&self.running);
        let (lock, _cvar) = &*pair;
        let mut running = lock.lock()?;
        *running = true;
        drop(running);

        let (tx, rx) = mpsc::channel();
        self.timer.attach_listener(tx.clone())?;
        self.tx = Some(tx);

        let config = self.config.clone();

        let stx = self.session_manager.tx.clone();

        self.handle = Some(std::thread::spawn(move || {
            log::trace!(target: LOG_TAG, "Main Thread started");

            while let Ok(signal) = rx.recv() {
                match signal {
<<<<<<< HEAD
                    TimerSignal::NextSnapshot(until) => {
=======
                    AgentSignal::NextSnapshot(until) => {
>>>>>>> 40ee48ee
                        log::trace!(target: LOG_TAG, "Sending session {}", until);

                        // Generate report from backend
                        let report = backend.lock()?.report()?;

                        // Send new Session to SessionManager
                        stx.send(SessionSignal::Session(Session::new(
                            until,
                            config.clone(),
                            report,
                        )?))?
                    }
<<<<<<< HEAD
                    TimerSignal::Terminate => {
=======
                    AgentSignal::Terminate => {
>>>>>>> 40ee48ee
                        log::trace!(target: LOG_TAG, "Session Killed");

                        let (lock, cvar) = &*pair;
                        let mut running = lock.lock()?;
                        *running = false;
                        cvar.notify_one();

                        return Ok(());
                    }
                }
            }
            Ok(())
        }));

        Ok(())
    }

    /// Stop the agent. The agent will stop profiling and send a last report to the server.
    /// # Example
    /// ```ignore
    /// let agent = PyroscopeAgent::builder("http://localhost:8080", "my-app").build()?;
    /// agent.start()?;
    /// // Expensive operation
    /// agent.stop();
    /// ```
    pub fn stop(&mut self) -> Result<()> {
        log::debug!(target: LOG_TAG, "Stopping");
        // get tx and send termination signal
        if let Some(sender) = self.tx.take() {
            // best effort
<<<<<<< HEAD
            let _ = sender.send(TimerSignal::NextSnapshot(0));
            sender.send(TimerSignal::Terminate)?;
=======
            let _ = sender.send(AgentSignal::NextSnapshot(0));
            sender.send(AgentSignal::Terminate)?;
>>>>>>> 40ee48ee
        } else {
            log::error!("PyroscopeAgent - Missing sender")
        }

        // Wait for the Thread to finish
        let pair = Arc::clone(&self.running);
        let (lock, cvar) = &*pair;
        let _guard = cvar.wait_while(lock.lock()?, |running| *running)?;

        // Create a clone of Backend
        let backend = Arc::clone(&self.backend);
        // Call stop()
        backend.lock()?.stop()?;

        Ok(())
    }

    /// Add tags. This will restart the agent.
    /// # Example
    /// ```ignore
    /// let agent = PyroscopeAgent::builder("http://localhost:8080", "my-app").build()?;
    /// agent.start()?;
    /// // Expensive operation
    /// agent.add_tags(vec!["tag", "value"])?;
    /// // Tagged operation
    /// agent.stop()?;
    /// ```
    pub fn add_tags(&mut self, tags: &[(&str, &str)]) -> Result<()> {
        log::debug!(target: LOG_TAG, "Adding tags");
        // Check that tags are not empty
        if tags.is_empty() {
            return Ok(());
        }

        // Stop Agent
        self.stop()?;

        // Convert &[(&str, &str)] to HashMap(String, String)
        let tags_hashmap: HashMap<String, String> = tags
            .to_owned()
            .iter()
            .cloned()
            .map(|(a, b)| (a.to_owned(), b.to_owned()))
            .collect();

        self.config.tags.extend(tags_hashmap);

        // Restart Agent
        self.start()?;

        Ok(())
    }

    /// Remove tags. This will restart the agent.
    /// # Example
    /// ```ignore
    /// # use pyroscope::*;
    /// # use std::result;
    /// # fn main() -> result::Result<(), error::PyroscopeError> {
    /// let agent = PyroscopeAgent::builder("http://localhost:8080", "my-app")
    /// .tags(vec![("tag", "value")])
    /// .build()?;
    /// agent.start()?;
    /// // Expensive operation
    /// agent.remove_tags(vec!["tag"])?;
    /// // Un-Tagged operation
    /// agent.stop()?;
    /// # Ok(())
    /// # }
    /// ```
    pub fn remove_tags(&mut self, tags: &[&str]) -> Result<()> {
        log::debug!(target: LOG_TAG, "Removing tags");

        // Check that tags are not empty
        if tags.is_empty() {
            return Ok(());
        }

        // Stop Agent
        self.stop()?;

        // Iterate through every tag
        tags.iter().for_each(|key| {
            // Remove tag
            self.config.tags.remove(key.to_owned());
        });

        // Restart Agent
        self.start()?;

        Ok(())
    }
}<|MERGE_RESOLUTION|>--- conflicted
+++ resolved
@@ -16,27 +16,6 @@
 };
 
 const LOG_TAG: &str = "Pyroscope::Agent";
-
-/// A signal sent from the agent to the timer.
-///
-/// Either schedules another wake-up, or asks
-/// the timer thread to terminate.
-#[derive(Debug, Clone, Copy)]
-pub enum AgentSignal {
-    // Thread termination was requested.
-    Terminate,
-    // When to take the next snapshot using the `Backend`.
-    NextSnapshot(u64),
-}
-
-impl std::fmt::Display for AgentSignal {
-    fn fmt(&self, f: &mut std::fmt::Formatter) -> std::fmt::Result {
-        match self {
-            Self::Terminate => write!(f, "Terminate"),
-            Self::NextSnapshot(when) => write!(f, "NextSnapshot({})", when),
-        }
-    }
-}
 
 /// Pyroscope Agent Configuration. This is the configuration that is passed to the agent.
 /// # Example
@@ -54,8 +33,6 @@
     pub tags: HashMap<String, String>,
     /// Sample rate used in Hz
     pub sample_rate: i32,
-    /// How long to accumulate data for before sending it upstream
-    pub accumulation_cycle: Duration,
     // TODO
     // log_level
     // auth_token
@@ -76,7 +53,6 @@
             application_name: application_name.as_ref().to_owned(),
             tags: HashMap::new(),
             sample_rate: 100i32,
-            accumulation_cycle: Duration::from_secs(10),
         }
     }
 
@@ -94,27 +70,8 @@
         }
     }
 
-    /// Override the accumulation cycle.
-    ///
-    /// # Example
-    ///
-    /// ```
-    /// use std::time::Duration;
-    /// use pyroscope::pyroscope::PyroscopeConfig;
     /// # use pyroscope::PyroscopeError;
     /// # fn main() -> Result<(), PyroscopeError> {
-    /// let config = PyroscopeConfig::new("http://localhost:8080", "my-app")
-    ///    .accumulation_cycle(Duration::from_millis(4587));
-    /// # Ok(())
-    /// # }
-    /// ```
-    pub fn accumulation_cycle(self, accumulation_cycle: Duration) -> Self {
-        Self {
-            accumulation_cycle,
-            ..self
-        }
-    }
-
     /// Set the tags
     /// # Example
     /// ```ignore
@@ -204,29 +161,8 @@
         }
     }
 
-    /// Set the accumulation cycle. Default value is 10 seconds.
-    ///
-    /// # Example
-    ///
-    /// ```
-    /// use pyroscope::pyroscope::PyroscopeAgentBuilder;
-    /// use std::time::Duration;
     /// # use pyroscope::PyroscopeError;
     /// # fn main() -> Result<(), PyroscopeError> {
-    ///
-    /// let builder = PyroscopeAgentBuilder::new("http://localhost:8080", "my-app")
-    ///     .accumulation_cycle(Duration::from_secs(3))
-    ///     .build()?;
-    /// # Ok(())
-    /// # }
-    /// ```
-    pub fn accumulation_cycle(self, acc_cycle: impl Into<Duration>) -> Self {
-        Self {
-            config: self.config.accumulation_cycle(acc_cycle.into()),
-            ..self
-        }
-    }
-
     /// Set tags. Default is empty.
     /// # Example
     /// ```ignore
@@ -250,11 +186,7 @@
         log::trace!(target: LOG_TAG, "Backend initialized");
 
         // Start Timer
-<<<<<<< HEAD
-        let timer = Timer::initialize(self.config.accumulation_cycle.clone())?;
-=======
         let timer = Timer::initialize(std::time::Duration::from_secs(10))?;
->>>>>>> 40ee48ee
         log::trace!(target: LOG_TAG, "Timer initialized");
 
         // Start the SessionManager
@@ -279,11 +211,7 @@
 pub struct PyroscopeAgent {
     timer: Timer,
     session_manager: SessionManager,
-<<<<<<< HEAD
     tx: Option<Sender<TimerSignal>>,
-=======
-    tx: Option<Sender<AgentSignal>>,
->>>>>>> 40ee48ee
     handle: Option<JoinHandle<Result<()>>>,
     running: Arc<(Mutex<bool>, Condvar)>,
 
@@ -388,11 +316,7 @@
 
             while let Ok(signal) = rx.recv() {
                 match signal {
-<<<<<<< HEAD
                     TimerSignal::NextSnapshot(until) => {
-=======
-                    AgentSignal::NextSnapshot(until) => {
->>>>>>> 40ee48ee
                         log::trace!(target: LOG_TAG, "Sending session {}", until);
 
                         // Generate report from backend
@@ -405,11 +329,7 @@
                             report,
                         )?))?
                     }
-<<<<<<< HEAD
                     TimerSignal::Terminate => {
-=======
-                    AgentSignal::Terminate => {
->>>>>>> 40ee48ee
                         log::trace!(target: LOG_TAG, "Session Killed");
 
                         let (lock, cvar) = &*pair;
@@ -440,13 +360,8 @@
         // get tx and send termination signal
         if let Some(sender) = self.tx.take() {
             // best effort
-<<<<<<< HEAD
             let _ = sender.send(TimerSignal::NextSnapshot(0));
             sender.send(TimerSignal::Terminate)?;
-=======
-            let _ = sender.send(AgentSignal::NextSnapshot(0));
-            sender.send(AgentSignal::Terminate)?;
->>>>>>> 40ee48ee
         } else {
             log::error!("PyroscopeAgent - Missing sender")
         }
