name: Tests

on: [push, pull_request]

jobs:
  test:
    name: ${{ matrix.os }}
    strategy:
      matrix:
        os: [macos-latest, ubuntu-latest]
        toolchain: [stable, nightly]
        target: [x86_64-unknown-linux-gnu, aarch64-unknown-linux-gnu, x86_64-apple-darwin, aarch64-apple-darwin]
        exclude:
        - os: ubuntu-latest
          target: x86_64-apple-darwin
        - os: ubuntu-latest
          target: aarch64-apple-darwin
        - os: macos-latest
          target: x86_64-unknown-linux-gnu
        - os: macos-latest
          target: aarch64-unknown-linux-gnu
    runs-on: ${{ matrix.os }}
    steps:
<<<<<<< HEAD
      - name: install libunwind 
        continue-on-error: true
        run: |
          sudo apt install libunwind8-dev
=======
      - name: install libunwind (for pprof)
        continue-on-error: true
        run: sudo apt install libunwind8-dev

>>>>>>> cf79afc5
      - name: Checkout sources
        uses: actions/checkout@v2

      - name: Install stable toolchain
        uses: omarabid-forks/rs-toolchain@v1
        with:
          profile: default
          toolchain: ${{ matrix.toolchain }}
          target: ${{ matrix.target }}
          override: true

      - name: Run cargo test
        uses: omarabid-forks/rs-cargo@v1
        with:
          command: build 
          args: --examples<|MERGE_RESOLUTION|>--- conflicted
+++ resolved
@@ -5,6 +5,7 @@
 jobs:
   test:
     name: ${{ matrix.os }}
+    runs-on: ${{ matrix.os }}
     strategy:
       matrix:
         os: [macos-latest, ubuntu-latest]
@@ -21,17 +22,10 @@
           target: aarch64-unknown-linux-gnu
     runs-on: ${{ matrix.os }}
     steps:
-<<<<<<< HEAD
-      - name: install libunwind 
-        continue-on-error: true
-        run: |
-          sudo apt install libunwind8-dev
-=======
       - name: install libunwind (for pprof)
         continue-on-error: true
         run: sudo apt install libunwind8-dev
 
->>>>>>> cf79afc5
       - name: Checkout sources
         uses: actions/checkout@v2
 
