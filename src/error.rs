/// Result Alias with PyroscopeError
pub type Result<T> = std::result::Result<T, PyroscopeError>;

/// Error type of Pyroscope
#[non_exhaustive]
#[derive(thiserror::Error, Debug)]
pub enum PyroscopeError {
    #[error("Other: {}", &.0)]
    AdHoc(String),

    #[error("{msg}: {source:?}")]
    Compat {
        msg: String,
        #[source]
        source: Box<dyn std::error::Error + Send + Sync + 'static>,
    },

    #[error(transparent)]
    Reqwest(#[from] reqwest::Error),

    #[error(transparent)]
    TimeSource(#[from] std::time::SystemTimeError),

    #[error(transparent)]
    Io(#[from] std::io::Error),

    #[error(transparent)]
    BackendError(#[from] pyroscope_backends::error::BackendError),
}

impl PyroscopeError {
    /// Create a new instance of PyroscopeError
    pub fn new(msg: &str) -> Self {
        PyroscopeError::AdHoc(msg.to_string())
    }

    /// Create a new instance of PyroscopeError with source
    pub fn new_with_source<E>(msg: &str, source: E) -> Self
<<<<<<< HEAD
    where E: std::error::Error + Send + Sync + 'static {
=======
    where
        E: std::error::Error + Send + Sync + 'static,
    {
>>>>>>> 50d7aa74
        PyroscopeError::Compat {
            msg: msg.to_string(),
            source: Box::new(source),
        }
    }
}

impl<T> From<std::sync::PoisonError<T>> for PyroscopeError {
    fn from(_err: std::sync::PoisonError<T>) -> Self {
        PyroscopeError::AdHoc("Poison Error".to_owned())
    }
}

impl<T: 'static + Send + Sync> From<std::sync::mpsc::SendError<T>> for PyroscopeError {
    fn from(err: std::sync::mpsc::SendError<T>) -> Self {
        PyroscopeError::Compat {
            msg: String::from("SendError Error"),
            source: Box::new(err),
        }
    }
}<|MERGE_RESOLUTION|>--- conflicted
+++ resolved
@@ -1,3 +1,4 @@
+
 /// Result Alias with PyroscopeError
 pub type Result<T> = std::result::Result<T, PyroscopeError>;
 
@@ -36,13 +37,9 @@
 
     /// Create a new instance of PyroscopeError with source
     pub fn new_with_source<E>(msg: &str, source: E) -> Self
-<<<<<<< HEAD
-    where E: std::error::Error + Send + Sync + 'static {
-=======
     where
         E: std::error::Error + Send + Sync + 'static,
     {
->>>>>>> 50d7aa74
         PyroscopeError::Compat {
             msg: msg.to_string(),
             source: Box::new(source),
