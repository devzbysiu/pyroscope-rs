// Copyright 2021 Developers of Pyroscope.

// Licensed under the Apache License, Version 2.0 <LICENSE or
// https://www.apache.org/licenses/LICENSE-2.0>. This file may not be copied, modified, or distributed
// except according to those terms.

/// Result Alias with PyroscopeError
pub type Result<T> = std::result::Result<T, PyroscopeError>;

/// Error type of Pyroscope
<<<<<<< HEAD
#[derive(Error, Debug)]
pub struct PyroscopeError {
    pub msg: String,
    pub source: Option<Box<dyn std::error::Error + Send + Sync>>,
}
=======
#[non_exhaustive]
#[derive(thiserror::Error, Debug)]
pub enum PyroscopeError {
    #[error("Other: {}", &.0)]
    AdHoc(String),
>>>>>>> 04c26432

    #[error("{msg}: {source:?}")]
    Compat{ msg: String, #[source] source: Box<dyn std::error::Error + Send + Sync + 'static> },

    #[error(transparent)]
    Reqwest(#[from] reqwest::Error),

    #[error(transparent)]
    Pprof(#[from] pprof::Error),

    #[error(transparent)]
    TimeSource(#[from] std::time::SystemTimeError),

    #[error(transparent)]
    Io(#[from] std::io::Error),
}

impl PyroscopeError {
    /// Create a new instance of PyroscopeError
    pub fn new(msg: &str) -> Self {
        PyroscopeError::AdHoc(msg.to_string())
    }

    /// Create a new instance of PyroscopeError with source
    pub fn new_with_source<E>(msg: &str, source: E) -> Self where E: std::error::Error + Send + Sync + 'static {
        PyroscopeError::Compat {
            msg: msg.to_string(),
<<<<<<< HEAD
            source: Some(source),
        }
    }
}

impl From<reqwest::Error> for PyroscopeError {
    fn from(err: reqwest::Error) -> Self {
        PyroscopeError {
            msg: String::from("reqwest Error"),
            source: Some(Box::new(err)),
        }
    }
}

impl From<std::time::SystemTimeError> for PyroscopeError {
    fn from(err: std::time::SystemTimeError) -> Self {
        PyroscopeError {
            msg: String::from("SystemTime Error"),
            source: Some(Box::new(err)),
        }
    }
}

impl From<std::io::Error> for PyroscopeError {
    fn from(err: std::io::Error) -> Self {
        PyroscopeError {
            msg: String::from("IO Error"),
            source: Some(Box::new(err)),
=======
            source: Box::new(source),
>>>>>>> 04c26432
        }
    }
}

impl<T> From<std::sync::PoisonError<T>> for PyroscopeError {
    fn from(_err: std::sync::PoisonError<T>) -> Self {
        PyroscopeError::AdHoc("Poison Error".to_owned())
    }
}

impl<T: 'static + Send + Sync> From<std::sync::mpsc::SendError<T>> for PyroscopeError {
    fn from(err: std::sync::mpsc::SendError<T>) -> Self {
        PyroscopeError::Compat {
            msg: String::from("SendError Error"),
            source: Box::new(err),
        }
    }
}

impl From<pyroscope_backends::error::BackendError> for PyroscopeError {
    fn from(err: pyroscope_backends::error::BackendError) -> Self {
        PyroscopeError {
            msg: err.msg,
            source: err.source,
        }
    }
}<|MERGE_RESOLUTION|>--- conflicted
+++ resolved
@@ -8,19 +8,11 @@
 pub type Result<T> = std::result::Result<T, PyroscopeError>;
 
 /// Error type of Pyroscope
-<<<<<<< HEAD
-#[derive(Error, Debug)]
-pub struct PyroscopeError {
-    pub msg: String,
-    pub source: Option<Box<dyn std::error::Error + Send + Sync>>,
-}
-=======
 #[non_exhaustive]
 #[derive(thiserror::Error, Debug)]
 pub enum PyroscopeError {
     #[error("Other: {}", &.0)]
     AdHoc(String),
->>>>>>> 04c26432
 
     #[error("{msg}: {source:?}")]
     Compat{ msg: String, #[source] source: Box<dyn std::error::Error + Send + Sync + 'static> },
@@ -48,38 +40,7 @@
     pub fn new_with_source<E>(msg: &str, source: E) -> Self where E: std::error::Error + Send + Sync + 'static {
         PyroscopeError::Compat {
             msg: msg.to_string(),
-<<<<<<< HEAD
-            source: Some(source),
-        }
-    }
-}
-
-impl From<reqwest::Error> for PyroscopeError {
-    fn from(err: reqwest::Error) -> Self {
-        PyroscopeError {
-            msg: String::from("reqwest Error"),
-            source: Some(Box::new(err)),
-        }
-    }
-}
-
-impl From<std::time::SystemTimeError> for PyroscopeError {
-    fn from(err: std::time::SystemTimeError) -> Self {
-        PyroscopeError {
-            msg: String::from("SystemTime Error"),
-            source: Some(Box::new(err)),
-        }
-    }
-}
-
-impl From<std::io::Error> for PyroscopeError {
-    fn from(err: std::io::Error) -> Self {
-        PyroscopeError {
-            msg: String::from("IO Error"),
-            source: Some(Box::new(err)),
-=======
             source: Box::new(source),
->>>>>>> 04c26432
         }
     }
 }
@@ -97,13 +58,4 @@
             source: Box::new(err),
         }
     }
-}
-
-impl From<pyroscope_backends::error::BackendError> for PyroscopeError {
-    fn from(err: pyroscope_backends::error::BackendError) -> Self {
-        PyroscopeError {
-            msg: err.msg,
-            source: err.source,
-        }
-    }
 }